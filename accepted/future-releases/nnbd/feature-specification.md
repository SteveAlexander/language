# Sound non-nullable (by default) types with incremental migration

Author: leafp@google.com

Status: Draft

## CHANGELOG

<<<<<<< HEAD
2019.12.08
  - Allow elision of default value in abstract methods
  - **CHANGE** Allow operations on `Never` and specify the typing
  - Specify the type signature for calling Object methods on nullable types
  - Specify implicit conversion behavior
  - Allow potentially constant type variables in instance checks and casts
  - Specify the error thrown by the null check operator
  - Specify `fromEnvironment` and `Iterator.current` library breaking changes
=======
2019.12.03:
  - Change warnings around null aware operaters to account for legacy types.
>>>>>>> 0fcd0319

2019.11.25:
  - Specified implicitly induced getters/setters for late variables.

2019.11.22
  - Additional errors and warnings around late variables

2019.11.21
  - Clarify runtime instance checks and casts.

2019.10.08
  - Warning to call null check operator on non-nullable expression
  - Factory constructors may not return null
  - Fix discussion of legacy `is` check
  - Specify flatten

2019.04.23:
  - Added specification of short-circuiting null
  - Added `e1?.[e2]` operator syntax

## Summary

This is the proposed specification for [sound non-nullable by default types](http://github.com/dart-lang/language/issues/110).
Discussion of this proposal should take place in [Issue 110](http://github.com/dart-lang/language/issues/110).

Discussion issues on specific topics related to this proposal are [here](https://github.com/dart-lang/language/issues?utf8=%E2%9C%93&q=is%3Aissue+label%3Annbd+)

The motivations for the feature along with the migration plan and strategy are
discussed in more detail in
the
[roadmap](https://github.com/dart-lang/language/blob/master/working/0110-incremental-sound-nnbd/roadmap.md).

This proposal draws on the proposal that Patrice Chalin wrote
up [here](https://github.com/dart-archive/dart_enhancement_proposals/issues/30),
and on the proposal that Bob Nystrom wrote
up
[here](https://github.com/dart-lang/language/blob/master/resources/old-non-nullable-types.md).


## Syntax

The precise changes to the syntax are given in an accompanying set of
modifications to the grammar in the formal specification.  This section
summarizes in prose the grammar changes associated with this feature.

The grammar of types is extended to allow any type to be suffixed with a `?`
(e.g. `int?`) indicating the nullable version of that type.

A new primitive type `Never`.  This type is denoted by the built-in type
declaration `Never` declared in `dart:core`.

The grammar of expressions is extended to allow any expression to be suffixed
with a `!`.

The modifier `late` is added as a built-in identifier.  The grammar of top level
variables, static fields, instance fields, and local variables is extended to
allow any declaration to include the modifer `late`.

The modifier `required` is added as a built-in identifier.  The grammar of
function types is extended to allow any named parameter declaration to be
prefixed by the `required` modifier (e.g. `int Function(int, {int?  y, required
int z})`.

The grammar of selectors is extended to allow null-aware subscripting using the
syntax `e1?.[e2]` which evaluates to `null` if `e1` evaluates to `null` and
otherwise evaluates as `e1[e2]`.


### Grammatical ambiguities and clarifications.

#### Nested nullable types

The grammar for types does not allow multiple successive `?` operators on a
type.  That is, the grammar for types is nominally equivalent to:

```
type' ::= functionType
          | qualified typeArguments?

type ::= type' `?`?
```

#### Conditional expression ambiguities

Conditional expressions inside of braces are ambiguous between sets and maps.
That is, `{ a as bool ? - 3 : 3 }` can be parsed as a set literal `{ (a as bool)
? - 3 : 3 }` or as a map literal `{ (a as bool ?) - 3 : 3 }`.  Parsers will
prefer the former parse over the latter.

The same is true for `{ a is int ? - 3 : 3 }`.

The same is true for `{ int ? - 3 : 3 }` if we allow this.


## Static semantics

### Legacy types

The internal representation of types is extended with a type `T*` for every type
`T` to represent legacy pre-NNBD types.  This is discussed further in the legacy
library section below.

### Subtyping

We modify the subtyping rules to account for nullability and legacy types as
specified
[here](https://github.com/dart-lang/language/blob/master/resources/type-system/subtyping.md).
We write `S <: T` to mean that the type `S` is a subtype of `T` according to the
rules specified there.


We define `LEGACY_SUBTYPE(S, T)` to be true iff `S` would be a subtype of `T`
in a modification of the rules above in which all `?` on types were ignored, `*`
was added to each type, and `required` parameters were treated as optional.
This has the effect of treating `Never` as equivalent to `Null`, restoring
`Null` to the bottom of the type hierarchy, treating `Object` as nullable, and
ignoring `required` on named parameters.  This is intended to provide the same
subtyping results as pre-nnbd Dart.

Where potentially ambiguous, we sometimes write `NNBD_SUBTYPE(S, T)` to mean
the full subtyping relation without the legacy exceptions defined in the
previous paragraph.

### Upper and lower bounds

We modify the upper and lower bound rules to account for nullability and legacy
types as
specified
[here](https://github.com/dart-lang/language/blob/master/resources/type-system/upper-lower-bounds.md).  

### Type normalization

We define a normalization procedure on types which defines a canonical
representation for otherwise equivalent
types
[here](https://github.com/dart-lang/language/blob/master/resources/type-system/normalization.md).
This defines a procedure **NORM(`T`)** such that **NORM(`T`)** is syntactically
equal to **NORM(`S`)** modulo replacement of primitive top types iff `S <: T`
and `T <: S`.

### Future flattening

The **flatten** function is modified as follows:

**flatten**(`T`) is defined by cases on `T`:
  - if `T` is `S?` then **flatten**(`T`) = **flatten**(`S`)`?`
  - otherwise if `T` is `S*` then **flatten**(`T`) = **flatten**(`S`)`*`
  - otherwise if `T` is `FutureOr<S>` then **flatten**(`T`) = `S`
  - otherwise if `T <: Future` then let `S` be a type such that `T <: Future<S>`
and for all `R`, if `T <: Future<R>` then `S <: R`; then **flatten**('T') = `S`
  - otherwise **flatten**('T') = `T`

### Static errors

We say that a type `T` is **nullable** if `Null <: T` and not `T <: Object`.
This is equivalent to the syntactic criterion that `T` is any of:
  - `Null`
  - `S?` for some `S`
  - `S*` for some `S` where `S` is nullable
  - `FutureOr<S>` for some `S` where `S` is nullable
  - `dynamic`
  - `void`

Nullable types are types which are definitively known to be nullable, regardless
of instantiation of type variables, and regardless of any choice of replacement
for the `*` positions (with `?` or nothing).

We say that a type `T` is **non-nullable** if `T <: Object`.
This is equivalent to the syntactic criterion that `T` is any of:
  - `Never`
  - Any function type (including `Function`)
  - Any interface type except `Null`.
  - `S*` for some `S` where `S` is non-nullable
  - `FutureOr<S>` where `S` is non-nullable
  - `X extends S` where `S` is non-nullable
  - `X & S` where `S` is non-nullable

Non-nullable types are types which are either definitively known to be
non-nullable regardless of instantiation of type variables, or for which
replacing the `*` positions with nothing will result in a non-nullable type.

Note that there are types which are neither nullable nor non-nullable.  For
example `X extends T` where `T` is nullable is neither nullable nor
non-nullable.

We say that a type `T` is **strictly non-nullable** if `T <: Object` and not
`Null <: T`.  This is equivalent to the syntactic criterion that `T` is any of:
  - `Never`
  - Any function type (including `Function`)
  - Any interface type except `Null`.
  - `FutureOr<S>` where `S` is non-nullable
  - `X extends S` where `S` is non-nullable
  - `X & S` where `S` is non-nullable

We say that a type `T` is **potentially nullable** if `T` is not non-nullable.
Note that this is different from saying that `T` is nullable.  For example, a
type variable `X extends Object?` is a type which is potentially nullable but
not nullable.  Note that `T*` is potentially nullable by this definition if `T`
is potentially nullable - so `int*` is not potentially nullable, but `X*` where
`X extends int?` is.  The potentially nullable types include all of the types
which are either definitely nullable, potentially instantiable to a nullable
type, or for which any migration results in a potentially nullable type.

We say that a type `T` is **potentially non-nullable** if `T` is not nullable.
Note that this is different from saying that `T` is non-nullable.  For example,
a type variable `X extends Object?` is a type which is potentially non-nullable
but not non-nullable.  Note that `T*` is potentially non-nullable by this
definition if `T` is potentially non-nullable.

It is an error to call a method, setter, getter or operator on an expression
whose type is potentially nullable and not `dynamic`, except for the methods,
setters, getters, and operators on `Object`.

It is an error to read a field or tear off a method from an expression whose
type is potentially nullable and not `dynamic`, except for the methods and
fields on `Object`.

It is an error to call an expression whose type is potentially nullable and not
`dynamic`.

It is an error if a top level variable, static variable, or instance field with
potentially non-nullable type has no initializer expression and is not
initialized in a constructor via an initializing formal or an initializer list
entry, unless the variable or field is marked with the `late` modifier.

It is an error if a potentially non-nullable local variable which has no
initializer expression and is not marked `late` is used before it is definitely
assigned (see Definite Assignment below).

It is an error if a method, function, getter, or function expression with a
potentially non-nullable return type does not definitely complete (see Definite
Completion below).

It is an error if an optional parameter (named or otherwise) with no default
value has a potentially non-nullable type **except** in the parameter list of an
abstract method declaration.

It is an error if a required named parameter has a default value.

It is an error if a named parameter that is part of a `required` group is not
bound to an argument at a call site.

It is an error to call the default `List` constructor with a length argument and
a type argument which is potentially non-nullable.

For the purposes of errors and warnings, the null aware operators `?.`, `?..`,
and `?.[]` are checked as if the receiver of the operator had non-nullable type.
More specifically, if the type of the receiver of a null aware operator is `T`,
then the operator is checked as if the receiver had type **NonNull**(`T`) (see
definition below).

It is an error for a class to extend, implement, or mixin a type of the form
`T?` for any `T`.

It is an error for a class to extend, implement, or mixin the type `Never`.

It is not an error to call or tear-off a method, setter, or getter, or to read
or write a field, on a receiver of static type `Never`.  Implementations that
provide feedback about dead or unreachable code are encouraged to indicate that
any arguments to the invocation are unreachable.

It is not an error to apply an expression of type `Never` in the function
position of a function call. Implementations that provide feedback about dead or
unreachable code are encouraged to indicate that any arguments to the call are
unreachable.

It is an error if the static type of `e` in the expression `throw e` is not
assignable to `Object`.

It is not an error for the body of a `late` field to reference `this`.

It is an error for a variable to be declared as `late` in any of the following
positions: in a formal parameter list of any kind; in a catch clause; in the
variable binding section of a c-style `for` loop, a `for in` loop, an `await
for` loop, or a `for element` in a collection literal.

It is an error for the initializer expression of a `late` local variable to use
a prefix `await` expression that is not nested inside of another function
expression.

It is an error for a class with a `const` constructor to have a `late final`
instance variable.

It is not a compile time error to write to a `final` variable if that variable
is declared `late` and does not have an initializer.

It is an error if the object being iterated over by a `for-in` loop has a static
type which is not `dynamic`, and is not a subtype of `Iterable<dynamic>`.

It is an error if the type of the value returned from a factory constructor is
not a subtype of the class type associated with the class in which it is defined
(specifically, it is an error to return a nullable type from a factory
constructor for any class other than `Null`).

It is a warning to use a null aware operator (`?.`, `?..`, `??`, `??=`, or
`...?`) on an expression of type `T` if `T` is **strictly non-nullable**.

It is a warning to use the null check operator (`!`) on an expression of type
`T` if `T` is **strictly non-nullable** .

### Expression typing

It is permitted to invoke or tear-off a method, setter, getter, or operator that
is defined on `Object` on potentially nullable type.  The type used for static
analysis of such an invocation or tear-off shall be the type declared on the
relevant member on `Object`.  For example, given a receiver `o` of type `T?`,
invoking an `Object` member on `o` shall use the type of the member as declared
on `Object`, regardless of the type of the member as declared on `T` (note that
the type as declared on `T` must be a subtype of the type on `Object`, and so
choosing the `Object` type is a sound choice.  The opposite choice is not
sound).

Calling a method (including an operator) or getter on a receiver of static type
`Never` is treated by static analysis as producing a result of type `Never`.
Tearing off a method from a receiver of static type `Never` produces a value of
type `Never`.  Applying an expression of type `Never` in the function position
of a function call produces a result of type `Never`.


### Assignability

The definition of assignability is changed as follows.

A type `T` is **assignable** to a type `S` if `T` is `dynamic`, or if `S` is a
subtype of `T`.

### Generics

The default bound of generic type parameters is treated as `Object?`.

### Implicit conversions

The implicit conversion of integer literals to double literals is performed when
the context type is `double` or `double?`.

The implicit tear-off conversion which converts uses of instances of classes
with call methods to the tear-off of their `.call` method when the context type
is a function type is performed when the context type is a function type, or the
nullable version of a context type.

Implicit tear-off conversion is *not* performed on objects of nullable type,
regardless of the context type.  For example:

```dart
class C {
  int call() {}
}
void main() {
  int Function()? c0 = new C(); // Ok
  int Function()? c0 = (null as C?); // static error
  int Function()  c1 = (null as C?); // static error
}
```

### Const objects

The definition of potentially constant expressions is extended to include type
casts and instance checks on potentially constant types, as follows.

We change the following specification text:

```
\item An expression of the form \code{$e$\,\,as\,\,$T$} is potentially constant
  if $e$ is a potentially constant expression
  and $T$ is a constant type expression,
  and it is further constant if $e$ is constant.
```

to

```
\item An expression of the form \code{$e$\,\,as\,\,$T$} is potentially constant
  if $e$ is a potentially constant expression
  and $T$ is a potentially constant type expression,
  and it is further constant if $e$ is constant.
```

where the definition of a "potentially constant type expression" is the same as
the current definition for a "constant type expression" with the addition that a
type variable is allowed as a "potentially constant type expression".

This is motivated by the requirement to make downcasts explicit as part of the
NNBD release.  Current constant evaluation is permitted to evaluate implicit
downcasts involving type variables.  Without this change, it is difficult to
change such implicit downcasts to an explicit form.  For example this class is
currently valid Dart code, but is invalid after the NNBD restriction on implicit
downcasts because of the implied downcast on the initialization of `w`:


```dart
const num three = 3;

class ConstantClass<T extends num> {
  final T w;
  const ConstantClass() : w = three /* as T */;
}

void main() {
  print(const ConstantClass<int>());
}
```

With this change, the following is a valid migration of this code:

```dart
const num three = 3;

class ConstantClass<T extends num> {
  final T w;
  const ConstantClass() : w = three as T;
}

void main() {
  print(const ConstantClass<int>());
}
```

### Type promotion, Definite Assignment, and Definite Completion

**TODO** Fill this out.

### Null promotion

The machinery of type promotion is extended to promote the type of variables
based on nullability checks subject to the same set of restrictions as normal
promotion.  The relevant checks and the types they are considered to promote to
are as follows.

A check of the form `e == null` or of the form `e is Null` where `e` has static
type `T` promotes the type of `e` to `Null` in the `true` continuation, and to
**NonNull**(`T`) in the
`false` continuation.

A check of the form `e != null` or of the form `e is T` where `e` has static
type `T?` promotes the type of `e` to `T` in the `true` continuation, and to
`Null` in the `false` continuation.

The static type of an expression `e!` is **NonNull**(`T`) where `T` is the
static type of `e`.

The **NonNull** function defines the null-promoted version of a type, and is
defined as follows.

- **NonNull**(Null) = Never
- **NonNull**(_C_<_T_<sub>1</sub>, ... , _T_<sub>_n_</sub>>) = _C_<_T_<sub>1</sub>, ... , _T_<sub>_n_</sub>>  for class *C* other than Null (including Object).
- **NonNull**(FutureOr<_T_>) = FutureOr<_T_>
- **NonNull**(_T_<sub>0</sub> Function(...)) = _T_<sub>0</sub> Function(...)
- **NonNull**(Function) = Function
- **NonNull**(Never) = Never
- **NonNull**(dynamic) = dynamic
- **NonNull**(void) = void
- **NonNull**(_X_) = X & **NonNull**(B), where B is the bound of X.
- **NonNull**(_X_ & T) = X & **NonNull**(T)
- **NonNull**(_T_?) = **NonNull**(_T_)
- **NonNull**(_T_\*) = **NonNull**(_T_)

#### Extended Type promotion, Definite Assignment, and Definite Completion

These are extended as per separate proposal.

## Runtime semantics

### Null check operator

An expression of the form `e!` evaluates `e` to a value `v`, throws a runtime
error which is an instance of `CastError` if `v` is `null`, and otherwise
evaluates to `v`.

### Null aware operator

The semantics of the null aware operator `?.` are defined via a source to source
translation of expressions into Dart code extended with a let binding construct.
The translation is defined using meta-level functions over syntax.  We use the
notation `fn[x : Exp] : Exp => E` to define a meta-level function of type `Exp
-> Exp` (that is, a function from expressions to expressions), and similarly
`fn[k : Exp -> Exp] : Exp => E` to define a meta-level function of type `Exp ->
Exp -> Exp`.  Where obvious from context, we elide the parameter and return
types on the meta-level functions.  The meta-variables `F` and `G` are used to
range over meta-level functions.  Application of a meta-level function is
written as `F[p]` where `p` is the argument.

The null-shorting translation of an expression `e` is meta-level function `F` of
type `(Exp -> Exp) -> Exp` which takes as an argument the continuation of `e` and
produces an expression semantically equivalent to `e` with all occurrences of
`?.` eliminated in favor of explicit sequencing using a `let` construct.

Let `ID` be the identity function `fn[x : Exp] : Exp => x`.

The expression translation of an expression `e` is the result of applying the
null-shorting translation of `e` to `ID`.  That is, if `e` translates to `F`,
then `F[ID]` is the expression translation of `e`.

We use `EXP(e)` as a shorthand for the expression translation of `e`.  That is,
if the null-shorting translation of `e` is `F`, then `EXP(e)` is `F[ID]`.

We extend the expression translation to argument lists in the obvious way, using
`ARGS(args)` to denote the result of applying the expression translation
pointwise to the arguments in the argument list `args`.

We use three combinators to express the translation.

The null-aware shorting combinator `SHORT` is defined as:
```
  SHORT = fn[r : Exp, c : Exp -> Exp] =>
              fn[k : Exp -> Exp] : Exp =>
                let x = r in x == null ? null : k[c[x]]
```

where `x` is a fresh object level variable.  The `SHORT` combinator is used to
give semantics to uses of the `?.` operator.  It is parameterized over the
receiver of the conditional property access (`r`) and a meta-level function
(`c`) which given an object-level variable (`x`) bound to the result of
evaluating the receiver, produces the final expression.  The result is
parameterized over the continuation of the expression being translated.  The
continuation is only called in the case that the result of evaluating the
receiver is non-null.

The shorting propagation combinator `PASSTHRU` is defined as:
```
  PASSTHRU = fn[F : (Exp -> Exp) -> Exp, c : Exp -> Exp] =>
               fn[k : Exp -> Exp] : Exp => F[fn[x] => k[c[x]]]
```

The `PASSTHRU` combinator is used to give semantics to expression forms which
propagate null-shorting behavior.  It is parameterized over the translation `F`
of the potentially null-shorting expression, and over a meta-level function `c`
which given an expression which denotes the value of the translated
null-shorting expression produces the final expression being translated.  The
result is parameterized over the continuation of the expression being
translated, which is called unconditionally.

The null-shorting termination combinator TERM is defined as:
```
  TERM = fn[r : Exp] => fn[k : Exp -> Exp] : Exp => k[r]
```

The `TERM` combinator is used to give semantics to expressions which neither
short-circuit nor propagate null-shorting behavior.  It is parameterized over
the translated expression, and simply passes on the expression to its
continuation.

- A property access `e?.f` translates to:
  - `SHORT[EXP(e), fn[x] => x.f]`
- If `e` translates to `F` then `e.f` translates to:
  - `PASSTHRU[F, fn[x] => x.f]`
- A null aware method call `e?.m(args)` translates to:
  - `SHORT[EXP(e), fn[x] => x.m(ARGS(args))]`
- If `e` translates to `F` then `e.m(args)` translates to:
  - `PASSTHRU[F, fn[x] => x.m(ARGS(args))]`
- If `e` translates to `F` then `e(args)` translates to:
  - `PASSTHRU[F, fn[x] => x(ARGS(args))]`
- If `e1` translates to `F` then `e1?.[e2]` translates to:
  - `SHORT[EXP(e1), fn[x] => x[EXP(e2)]]`
- If `e1` translates to `F` then `e1[e2]` translates to:
  - `PASSTHRU[F, fn[x] => x[EXP(e2)]]`
- The assignment `e1?.f = e2` translates to:
  - `SHORT[EXP(e1), fn[x] => x.f = EXP(e2)]`
- The other assignment operators are handled equivalently.
- If `e1` translates to `F` then `e1.f = e2` translates to:
  - `PASSTHRU[F, fn[x] => x.f = EXP(e2)]`
- The other assignment operators are handled equivalently.
- If `e1` translates to `F` then `e1?.[e2] = e3` translates to:
  - `SHORT[EXP(e1), fn[x] => x[EXP(e2)] = EXP(e3)]`
- The other assignment operators are handled equivalently.
- If `e1` translates to `F` then `e1[e2] = e3` translates to:
  - `PASSTHRU[F, fn[x] => x[EXP(e2)] = EXP(e3)]`
- The other assignment operators are handled equivalently.
- A cascade expression `e..s` translates as follows, where `F` is the
    translation of `e` and  `x` and `y` are fresh object level variables:
    ```
        fn[k : Exp -> Exp] : Exp =>
           F[fn[r : Exp] : Exp => let x = r in
                                  let y = EXP(x.s)
                                  in k[x]
           ]
    ```
- A null-shorting cascade expression `e?..s` translates as follows, where `x`
    and `y` are fresh object level variables.
    ```
       fn[k : Exp -> Exp] : Exp =>
           let x = EXP(e) in x == null ? null : let y = EXP(x.s) in k(x)
    ```
- All other expressions are translated compositionally using the `TERM`
  combinator.  Examples:
  - An identifier `x` translates to `TERM[x]`
  - A list literal `[e1, ..., en]` translates to `TERM[ [EXP(e1), ..., EXP(en)] ]`
  - A parenthesized expression `(e)` translates to `TERM[(EXP(e))]`

### Late fields and variables

A non-local `late` variable declaration _D_ implicitly induces a getter
into the enclosing scope.  It also induces an implicit setter iff one of the
following conditions is satisfied:

  - _D_ is non-final.
  - _D_ is late, final, and has no initializing expression.

The late final variable declaration with no initializer is special in that it
is the only final variable which can be the target of an assignment.  It
can only be assigned once, but this is enforced dynamically rather than
statically.

A read of a field or variable which is marked as `late` which has not yet been
written to causes the initializer expression of the variable to be evaluated to
a value, assigned to the variable or field, and returned as the value of the
read.
  - If there is no initializer expression, the read causes a runtime error to be
    thrown which is an instance of `LateInitializationError`.
  - Evaluating the initializer expression may validly cause a write to the field
    or variable, assuming that the field or variable is not final.  In this
    case, the variable assumes the written value.  The final value of the
    initializer expression overwrites any intermediate written values.
  - Evaluating the initializer expression may cause an exception to be thrown.
    If the variable was written to before the exception was thrown, the value of
    the variable on subsequent reads is the last written value.  If the variable
    was not written before the exception was thrown, then the next read attempts
    to evaluate the initializer expression again.
  - If a variable or field is read from during the process of evaluating its own
    initializer expression, and no write to the variable has occurred, the read
    is treated as a first read and the initializer expression is evaluated
    again.

Let _D_ be a `late` and `final` non-local variable declaration named `v`
without an initializing expression.  It is a run-time error, throwing an
instance of `LateInitializationError`, to invoke the setter `v=` which is
implicitly induced by _D_ if a value has previously been assigned to `v`
(which could be due to an initializing formal or a constructor initializer
list, or due to an invocation of the setter).

Let _D_ be a `late` and `final` local variable declaration named `v`
without an initializing expression.  It is a run-time error, throwing an
instance of `LateInitializationError`, to assign a value to `v` if a value
has previously been assigned to `v`.

Note that this includes the implicit initializing writes induced by
evaluating the initializer during a read.  Hence, the following program
terminates with a `LateInitializationError` exception.

```dart
int i = 0;
late final int x = i++ == 0 ? x + 1 : 0;
void main() {
  print(x);
}
```

A toplevel or static variable with an initializer is evaluated as if it
was marked `late`.  Note that this is a change from pre-NNBD semantics in that:
  - Throwing an exception during initializer evaluation no longer sets the
    variable to `null`
  - Reading the variable during initializer evaluation is no longer checked for,
    and does not cause an error.


## Core library changes

<<<<<<< HEAD
### Opt in breaking changes

Certain core libraries APIs will have a change in specified behavior only when
interacting with opted in code.  These changes are as follows.

Calling the `.length` setter on a `List` of non-nullable element type with an
argument greater than the current length of the list is a runtime error.
=======
Calling the `.length` setter on a `List` with element type `E` with an argument
greater than the current length of the list is a runtime error unless `Null <:
E`.
>>>>>>> 0fcd0319

The `Iterator.current` getter is given an non-nullable return type, and is
changed such that the behavior if it is called before calling
`Iterator.moveNext` or after `Iterator.moveNext` has returned `false` is
unspecified and implementation defined.  In most core library implementations,
the implemented behavior will to return `null` if the element type is
`nullable`, and otherwise to throw an error.

### Legacy breaking changes

We will make a small set of minimally breaking changes to the core library APIs
that apply to legacy code as well.  These changes are as follows.

The `String.fromEnvironment` and `int.fromEnvironment` contructors have default
values for their optional parameters.

## Migration features

For migration, we support incremental adoption of non-nullability as described
at a high level in
the
[roadmap](https://github.com/dart-lang/language/blob/master/accepted/future-releases/nnbd/roadmap.md).

### Opted in libraries.

Libraries and packages must opt into the feature as described elsewhere.  An
opted-in library may depend on un-opted-in libraries, and vice versa.

### Errors as warnings

Weak null checking is enabled as soon as a package or library opts into this
feature.  When weak null checking is enabled, all errors specified this
proposal (that is, all errors that arise only out of the new features of
this proposal) shall be treated as warnings.

Strong null checking is enabled by running the compilation or execution
environment with the appropriate flags.  When strong null checking is enabled,
errors specified in this proposal shall be treated as errors.

### Legacy libraries

Static checking for a library which has not opted into this feature (a *legacy*
library) is done using the semantics as of the last version of the language
before this feature ships (or the last version to which it has opted in, if that
is different).  All opted-in libraries upstream from the legacy library are
viewed by the legacy library with nullability related features erased from their
APIs.  In particular:
  - All types of the form `T?` in the opted-in API are treated as `T`.
  - All required named parameters are treated as optional named parameters.
  - The type `Never` is treated as the type `Null`

In a legacy library, none of the new syntax introduced by this proposal is
available, and it is a static error if it is used.

### Importing legacy libraries from opted-in libraries

The type system is extended with a notion of a legacy type operator.  For every
type `T`, there is an additional type `T*` which is the legacy version of the
type.  There is no surface syntax for legacy types, and implementations should
display the legacy type `T*` in the same way that they would display the type
`T`, except in so far as it is useful to communicate to programmers for the
purposes of error messages that the type originates in legacy code.

When static checking is done in an opted-in library, types which are imported
from legacy libraries are seen as legacy types.  However, type inference in
the opted-in library "erases" legacy types.  That is, if a missing type
parameter, local variable type, or closure type is inferred to be a type `T`,
all occurrences of `S*` in `T` shall be replaced with `S`.  As a result, legacy
types will never appear as type annotations in opted-in libraries, nor will they
appear in reified positions.

### Exports

If a legacy library re-exports an opted-in library, the re-exported symbols
retain their opted-in status (that is, downstream migrated libraries will see
their nnbd-aware types).

It is an error for an opted-in library to re-export symbols which are defined in
a legacy library (note that a symbol which is defined in an opted-in library and
then exported from a legacy library is accepted for re-export from a third
opted-in library since the symbol is not **defined** in the legacy library which
first exports it).

### Super-interface and member type computation with legacy types.

A class defined in a legacy library may have in its set of super-interfaces both
legacy and opted-in interfaces, and hence may have members which are derived
from either, or both.  Similarly, a class defined in an opted-in library may
have in its set of super-interfaces both legacy and opted-in interfaces, and
hence may have members which are derived from either, or both.  We define the
super-interface and member signature computation for such classes as follows.

#### Classes defined in legacy libraries

The legacy erasure of a type `T` denoted `LEGACY_ERASURE(T)` is `T` with all
occurrences of `?` removed, `Never` replaced with `Null`, `required` removed
from all parameters, and all types marked as legacy types.

A direct super-interface of a class defined in a legacy library (that is, an
interface which is listed in the `extends`, `implements` or `with` clauses of
the class) has all generic arguments (and all sub-components of the generic
arguments) marked as legacy types.

If a class `C` in a legacy library implements the same generic class `I` more
than once, it is an error if the `LEGACY_ERASURE` of all such super-interfaces
are not all syntactically equal.  For the purposes of runtime subtyping checks,
`C` is considered to implement the canonical `LEGACY_ERASURE` of the
super-interfaces in question.

A member which is defined in a class in a legacy library (whether concrete or
abstract), is given a signature in which every type is a legacy type.  It is an
error if the signature of a member is not a correct override of all members of
the same name in super-interfaces of the class, using the legacy subtyping
rules.

Using the legacy erasure for checking super-interfaces accounts for opted-out
classes which depend on both opted-in and opted-out versions of the same generic
interface.

```dart
//opted in
class I<T> {}

// opted in
class A implements I<int?> {}

// opted out
class B implements I<int> {}

// opted out
class C extends A implements B {}
```

The class `C` is not considered erroneous, despite implementing both `I<int?>`
and `I<int*>`, since legacy erasure makes both of those interfaces equal.  The
canonical interface which `C` is chosen to implement for the purposes of runtime
type checks is `I<int*>`.


#### Classes defined in legacy libraries as seen from opted-in libraries

Members inherited in a class in an opted-in library, which are inherited via a
class or mixin defined in a legacy library are viewed with their erased legacy
signature, even if they were original defined in an opted-in library.  Note that
if a class which is defined in a legacy library inherits a member with the same
name from multiple super-interfaces, then error checking is done as usual using
the legacy typing rules which ignore nullability.  This means that it is valid
for a legacy class to inherit the same member signature with contradictory
nullability information. For the purposes of member lookup within a legacy
library, nullability information is ignored, and so it is valid to simply erase
the nullability information within the legacy library. When referenced from an
opted-in library, the same erasure is performed, and the member is seen at its
legacy type.

We use legacy subtyping when checking inherited member signature coherence in
classes because opted out libraries may bring together otherwise incompatible
member signatures without causing an error.

```dart
// opted_in.dart
class A {
  int? foo(int? x) {}
}
class B {
  int foo(int x) {}
}
opted_out.dart
```
```dart
// opted out
// @dart = 2.6
import 'opted_in.dart';

class C extends A implements B {}
```

The class `C` is accepted, since the versions of `foo` inherited from `A` and
`B` are compatible.

If the class `C` is now used within an opted-in library, we must decide what
signature to ascribe to `foo`.  The `LEGACY_ERASURE` function computes a legacy
signature for `foo` which drops the nullability information producing a single
signature, in this case `int* Function(int*)`.  Consequently, the following code
is accepted:

```dart
//opted in
import 'opted_out.dart';
void test() {
  new C().foo(null).isEven;
}
```

#### Classes defined in opted-in libraries

The `NNBD_TOP_MERGE` of two types `T` and `S` is the unique type `R` defined
as:
 - `NNBD_TOP_MERGE(Object?, Object?)  = Object?`
 - `NNBD_TOP_MERGE(dynamic, dynamic)  = dynamic`
 - `NNBD_TOP_MERGE(void, void)  = void`
 - `NNBD_TOP_MERGE(Object?, void)  = void`
   - And the reverse
 - `NNBD_TOP_MERGE(dynamic, void)  = void`
   - And the reverse
 - `NNBD_TOP_MERGE(Object?, dynamic)  = Object?`
   - And the reverse
 - `NNBD_TOP_MERGE(Never*, Null)  = Null`
   - And the reverse
 - `NNBD_TOP_MERGE(T?, S?) = NNBD_TOP_MERGE(T, S)?`
 - `NNBD_TOP_MERGE(T?, S*) = NNBD_TOP_MERGE(T, S)?`
 - `NNBD_TOP_MERGE(T*, S?) = NNBD_TOP_MERGE(T, S)?`
 - `NNBD_TOP_MERGE(T*, S*) = NNBD_TOP_MERGE(T, S)*`
 - `NNBD_TOP_MERGE(T*, S)  = NNBD_TOP_MERGE(T, S)`
 - `NNBD_TOP_MERGE(T, S*)  = NNBD_TOP_MERGE(T, S)`

 - And for all other types, recursively applying the transformation over the
   structure of the type
   - e.g. `NNBD_TOP_MERGE(C<T>, C<S>)  = C<NNBD_TOP_MERGE(T, S)>`

In other words, `NNBD_TOP_MERGE` takes two types which are structurally equal
except for the placement `*` types, and the particular choice of top types, and
finds a single canonical type to represent them by replacing `?` with `*` or
adding `*` as required.. The `NNBD_TOP_MERGE` of two types is not defined for
types which are not otherwise structurally equal.

The `NNBD_TOP_MERGE` of more than two types is defined by taking the
`NNBD_TOP_MERGE` of the first two, and then recursively taking the
`NNBD_TOP_MERGE` of the rest.

A direct super-interface of a class defined in an opted-in library (that is, an
interface which is listed in the `extends`, `implements` or `with` clauses of
the class) has all generic arguments (and all sub-components of the generic
arguments) marked as nullable or non-nullable as written.

If a class `C` in an opted-in library implements the same generic class `I` more
than once as `I0, .., In`, and at least one of the `Ii` is not syntactically
equal to the others, then it is an error if `NNBD_TOP_MERGE(S0, ..., Sn)` is not
defined where `Si` is **NORM(`Ii`)**.  Otherwise, for the purposes of runtime
subtyping checks, `C` is considered to implement the canonical interface given
by `NNBD_TOP_MERGE(S0, ..., Sn)`.  

If a class `C` in an opted-in library overrides a member, it is an error if its
signature is not a subtype of the types of all overriden members from all
super-interfaces (whether legacy or opted-in).  Members which are inherited from
opted-in classes through legacy classes are still seen as having their opted-in
signature.

If a class `C` in an opted-in library inherits a member `m` with the same name
from multiple super-interfaces (whether legacy or opted-in), let `T0, ..., Tn`
be the signatures of the inherited members.  If there is exactly one `Ti` such
that `NNBD_SUBTYPE(Ti, Tk)` for all `k` in `0...n`, then the signature of `m` is
considered to be `Ti`.  If there are more than one such `Ti`, then it is an
error if the `NNBD_TOP_MERGE` of `S0, ..., Sn` does not exist, where `Si` is
**NORM(`Ti`)**.  Otherwise, the signature of `m` for the purposes of member
lookup is the `NNBD_TOP_MERGE` of the `Si`.


### Type reification

All types reified in legacy libraries are reified as legacy types.  Runtime
subtyping checks treat them according to the subtyping rules specified
separately.

### Runtime checks and weak checking

When weak checking is enabled, runtime type tests (including explicit and
implicit casts) shall succeed whenever the runtime type test would have
succeeded if all `?` on types were ignored, `*` was added to each type, and
`required` parameters were treated as optional.  This has the effect of treating
`Never` as equivalent to `Null`, restoring `Null` to the bottom of the type
hierarchy, treating `Object` as nullable, and ignoring `required` on named
parameters.  This is intended to provide the same subtyping results as pre-nnbd
Dart.

Instance checks (`e is T`) and casts (`e as T`) behave differently when run in
strong vs weak checking mode.

We define the weak checking and strong checking mode instance tests as follows:

**In weak checking mode**: if `e` evaluates to a value `v` and `v` has runtime
type `S`, an instance check `e is T` occurring in a **legacy library** is
evaluated as follows:
  - If `S` is `Null` return `LEGACY_SUBTYPE(T, NULL) || LEGACY_SUBTYPE(Object,
    T)`
  - Otherwise return `LEGACY_SUBTYPE(S, T)`

**In weak checking mode**: if `e` evaluates to a value `v` and `v` has runtime
type `S`, an instance check `e is T` occurring in an **opted-in library** is
evaluated as follows:
  - If `S` is `Null` return `NNBD_SUBTYPE(NULL, T)`
  - Otherwise return `LEGACY_SUBTYPE(S, T)`

**In strong checking mode**: if `e` evaluates to a value `v` and `v` has runtime
type `S`, an instance check `e is T` textually occurring in a **legacy library**
is evaluated as follows:
  - If `S` is `Null` return `NNBD_SUBTYPE(T, NULL) || NNBD_SUBTYPE(Object, T)`
  - Otherwise return `NNBD_SUBTYPE(S, T)`

**In strong checking mode**: if `e` evaluates to a value `v` and `v` has runtime
type `S`, an instance check `e is T` textually occurring in an **opted-in
library** is evaluated as follows:
  - return `NNBD_SUBTYPE(S, T)`

We define the weak checking and strong checking mode casts as follows:

**In weak checking mode**: if `e` evaluates to a value `v` and `v` has runtime
type `S`, a cast `e as T` **whether textually occurring in a legacy or opted-in
library** is evaluated as follows:
  - if `LEGACY_SUBTYPE(S, T)` then `e as T` evaluates to `v`.  Otherwise a
    `CastError` is thrown.

**In strong checking mode**: if `e` evaluates to a value `v` and `v` has runtime
type `S`, a cast `e as T` **whether textually occurring in a legacy or opted-in
library** is evaluated as follows:
  - if `NNBD_SUBTYPE(S, T)` then `e as T` evaluates to `v`.  Otherwise a
    `CastError` is thrown.


In weak checking mode, we ensure that opted-in libraries do not break downstream
clients by continuing to evaluate instance checks and casts with the same
semantics as in pre-nnbd Dart.  All runtime subtype checks are done using the
legacy subtyping, and instance checks maintain the pre-nnbd behavior on `null`
instances.  In strong checking mode, we use the specified nnbd subtyping for all
instance checks and casts.  However, in legacy libraries, we continue to
specifically reject instance tests on `null` instances unless the tested type is
a bottom or top type.  The rationale for this is that type tests performed in a
legacy library will generally be performed with a legacy type as the tested
type.  Without specifically rejecting `null` instances, successful instance
checks in legacy libraries would no longer guarantee that the tested object is
not `null` - a regression relative to the weak checking.

When developers enable strong checking in their tests and applications, new
runtime cast failures may arise.  The process of migrating libraries and
applications will require users to track down these changes in behavior.
Development platforms are encouraged to provide facilities to help users
understand these changes: for example, by providing a debugging option in which
instance checks or casts which would result in a different outcome if run in
strong checking mode vs weak checking mode are flagged for the developer by
logging a warning or breaking to the debugger.
<|MERGE_RESOLUTION|>--- conflicted
+++ resolved
@@ -6,7 +6,6 @@
 
 ## CHANGELOG
 
-<<<<<<< HEAD
 2019.12.08
   - Allow elision of default value in abstract methods
   - **CHANGE** Allow operations on `Never` and specify the typing
@@ -15,10 +14,9 @@
   - Allow potentially constant type variables in instance checks and casts
   - Specify the error thrown by the null check operator
   - Specify `fromEnvironment` and `Iterator.current` library breaking changes
-=======
+
 2019.12.03:
   - Change warnings around null aware operaters to account for legacy types.
->>>>>>> 0fcd0319
 
 2019.11.25:
   - Specified implicitly induced getters/setters for late variables.
@@ -675,19 +673,12 @@
 
 ## Core library changes
 
-<<<<<<< HEAD
-### Opt in breaking changes
-
 Certain core libraries APIs will have a change in specified behavior only when
 interacting with opted in code.  These changes are as follows.
 
-Calling the `.length` setter on a `List` of non-nullable element type with an
-argument greater than the current length of the list is a runtime error.
-=======
 Calling the `.length` setter on a `List` with element type `E` with an argument
 greater than the current length of the list is a runtime error unless `Null <:
 E`.
->>>>>>> 0fcd0319
 
 The `Iterator.current` getter is given an non-nullable return type, and is
 changed such that the behavior if it is called before calling
